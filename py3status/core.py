--- conflicted
+++ resolved
@@ -20,11 +20,8 @@
 from py3status.i3status import I3status
 from py3status.module import Module
 from py3status.profiling import profile
-<<<<<<< HEAD
+from py3status.version import version
 from py3status.py3 import COLOR_MAPPINGS
-=======
-from py3status.version import version
->>>>>>> d1110227
 
 LOG_LEVELS = {'error': LOG_ERR, 'warning': LOG_WARNING, 'info': LOG_INFO, }
 
