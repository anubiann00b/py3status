--- conflicted
+++ resolved
@@ -237,7 +237,6 @@
                     instance = event.get('instance', '')
                     name = event.get('name', '')
 
-<<<<<<< HEAD
                     # composites have an index which is passed to i3bar with
                     # the instance.  We need to separate this out here and
                     # clean up the event.  If index
@@ -251,10 +250,6 @@
                         event['index'] = index
                         event['instance'] = instance
 
-                    # i3status module name guess
-                    instance, name = self.i3status_mod_guess(instance, name)
-=======
->>>>>>> 4a01e340
                     if self.config['debug']:
                         syslog(
                             LOG_INFO,
