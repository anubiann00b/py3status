--- conflicted
+++ resolved
@@ -3,40 +3,32 @@
 Display your public/external IP address and toggle to online status on click.
 
 Configuration parameters:
-<<<<<<< HEAD
     cache_timeout: how often we refresh this module in seconds (default 30s)
-    format: avalable placeholders are {ip} and {country} (default '{ip}')
+    format: available placeholders are {ip} and {country} (default '{ip}')
             If {country} is used the data is queried from
             "http://ip-api.com/csv"
             instead of
             "http://ultrabug.fr/py3status/whatismyip".
-    format_offline: what to display when offline
-    format_online: what to display when online
-=======
-    cache_timeout: how often we refresh this module in seconds (default 30)
-    format: what to display (default '{ip}')
     format_offline: what to display when offline (default '■')
     format_online: what to display when online (default '●')
->>>>>>> 065d166c
     hide_when_offline: hide the module output when offline (default False)
     mode: default mode to display is 'ip' or 'status' (click to toggle)
         (default 'ip')
     negative_cache_timeout: how often to check again when offline (default 2)
     timeout: how long before deciding we're offline (default 5)
     url: change IP check url (must output a plain text IP address)
-<<<<<<< HEAD
+        (default 'http://ultrabug.fr/py3status/whatismyip')
     color_good_online_ip_mode: sets the good color when an ip/country lookup
                                was successful in IP mode (default: false)
-=======
-        (default 'http://ultrabug.fr/py3status/whatismyip')
+
 
 Format placeholders:
     {ip} display current ip address
+    {country} display the country
 
 Color options:
     color_bad: Offline
     color_good: Online
->>>>>>> 065d166c
 
 @author ultrabug
 """
@@ -92,29 +84,21 @@
     def whatismyip(self):
         """
         """
-<<<<<<< HEAD
         ip, country = self._get_my_ip()
-        response = {'cached_until': time() + self.negative_cache_timeout}
-=======
-        ip = self._get_my_ip()
         response = {
             'cached_until': self.py3.time_in(self.negative_cache_timeout)
         }
 
->>>>>>> 065d166c
         if ip is None and self.hide_when_offline:
             response['full_text'] = ''
         elif ip is not None:
             response['cached_until'] = self.py3.time_in(self.cache_timeout)
             if self.mode == 'ip':
-<<<<<<< HEAD
-                response['full_text'] = self.format.format(ip=ip,
-                                                           country=country)
+                response['full_text'] = self.py3.safe_format(self.format, {
+                    'ip': ip,
+                    'country': country})
                 if self.color_good_online_ip_mode:
-                    response['color'] = i3s_config['color_good']
-=======
-                response['full_text'] = self.py3.safe_format(self.format, {'ip': ip})
->>>>>>> 065d166c
+                    response['color'] = self.py3.COLOR_GOOD
             else:
                 response['full_text'] = self.format_online
                 response['color'] = self.py3.COLOR_GOOD
